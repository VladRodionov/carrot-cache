--- conflicted
+++ resolved
@@ -1,15 +1,4 @@
 /*
-<<<<<<< HEAD
- * Copyright (C) 2024-present Carrot Data, Inc.
- * <p>This program is free software: you can redistribute it
- * and/or modify it under the terms of the Server Side Public License, version 1, as published by
- * MongoDB, Inc.
- * <p>This program is distributed in the hope that it will be useful, but WITHOUT ANY
- * WARRANTY; without even the implied warranty of MERCHANTABILITY or FITNESS FOR A PARTICULAR
- * PURPOSE. See the Server Side Public License for more details.
- * <p>You should have received a copy of the Server Side Public License along with this program. If not, see
- * <http://www.mongodb.com/licensing/server-side-public-license>.
-=======
  * Licensed to the Apache Software Foundation (ASF) under one
  * or more contributor license agreements.  See the NOTICE file
  * distributed with this work for additional information
@@ -25,7 +14,6 @@
  * WITHOUT WARRANTIES OR CONDITIONS OF ANY KIND, either express or implied.
  * See the License for the specific language governing permissions and
  * limitations under the License.
->>>>>>> e99d034a
  */
 package com.carrotdata.cache.jmx;
 
